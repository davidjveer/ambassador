--- conflicted
+++ resolved
@@ -363,14 +363,7 @@
 # WORKER: KUBEWATCH                                                            #
 ################################################################################
 if [[ -z "${AMBASSADOR_NO_KUBEWATCH}" ]]; then
-<<<<<<< HEAD
-    KUBEWATCH_SYNC_KINDS=(
-        -s service
-        -s Host
-    )
-=======
-    KUBEWATCH_SYNC_KINDS="-s service"
->>>>>>> dce9e3f0
+    KUBEWATCH_SYNC_KINDS=(-s service)
 
     if [ ! -f "${AMBASSADOR_CONFIG_BASE_DIR}/.ambassador_ignore_ingress" ]; then
         KUBEWATCH_SYNC_KINDS+=(-s ingresses)
@@ -397,15 +390,11 @@
         )
     fi
 
-<<<<<<< HEAD
+    if [ ! -f "${AMBASSADOR_CONFIG_BASE_DIR}/.ambassador_ignore_crds_3" ]; then
+        KUBEWATCH_SYNC_KINDS+=(-s Host)
+    fi
+
     AMBASSADOR_FIELD_SELECTOR_ARGS=()
-=======
-    if [ ! -f "${AMBASSADOR_CONFIG_BASE_DIR}/.ambassador_ignore_crds_3" ]; then
-        KUBEWATCH_SYNC_KINDS="$KUBEWATCH_SYNC_KINDS -s Host"
-    fi
-
-    AMBASSADOR_FIELD_SELECTOR_ARG=""
->>>>>>> dce9e3f0
     if [ -n "$AMBASSADOR_FIELD_SELECTOR" ] ; then
 	    AMBASSADOR_FIELD_SELECTOR_ARGS=(--fields "$AMBASSADOR_FIELD_SELECTOR")
     fi
