--- conflicted
+++ resolved
@@ -1,9 +1,4 @@
-<<<<<<< HEAD
-version: 0.82.0
+version: 0.83.0
 aproVersion: 0.9.0
-=======
-version: 0.83.0
-aproVersion: 0.8.0
->>>>>>> 1fdf02ec
 qotmVersion: 1.7
 tourVersion: 0.2.6