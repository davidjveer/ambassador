# Linkerd 2 Integration

[Linkerd 2](https://www.linkerd.io) is a zero-config and ultra-lightweight service mesh. Ambassador Edge Stack natively supports Linkerd 2 for service discovery and end-to-end TLS (including mTLS between services).

## Architecture

Linkerd 2 is designed for simplicity, security, and performance. In the cluster, it runs a control plane in its own namespace and then injects sidecar proxy containers in every Pod that should be meshed.

<<<<<<< HEAD
Ambassador Edge Stack itself also needs to be interwoven or "meshed" with Linkerd 2, and then configured to add special Linkerd headers to requests so as to tell Linkerd 2 where to forward them. This ie because mTLS between services is automatically handled by the control plane and the proxies. Istio and Consul allow Ambassador to initiate mTLS connections to upstream services by grabbing a certificate from a Kubernetes Secret. However, Linkerd 2 does not work this way, so Ambassador must rely on Linkerd 2 for mTLS connections to upstream services. This means we want Linkerd 2 to inject its sidecar into Ambassador's pods, but not Istio and Consul.
=======
Ambassador Edge Stack itself also needs to be interwoven or "meshed" with Linkerd 2, and then configured to add special Linkerd headers to requests that tell Linkerd 2 where to forward them. This ie because mTLS between services is automatically handled by the control plane and the proxies. Istio and Consul allow Ambassador to initiate mTLS connections to upstream services by grabbing a certificate from a Kubernetes Secret. However, Linkerd 2 does not work this way, so Ambassador must rely on Linkerd 2 for mTLS connections to upstream services. This means we want Linkerd 2 to inject its sidecar into Ambassador's pods, but not Istio and Consul.
>>>>>>> 0e3b5dbc

Through that setup, Ambassador Edge Stack terminates external TLS as the gateway and traffic is then immediately wrapped into mTLS by Linkerd 2 again. Thus we have a full end-to-end TLS encryption chain.

## Getting started

In this guide, you will use Linkerd 2 Auto-Inject to mesh a service and use Ambassador Edge Stack to dynamically route requests to that service based on Linkerd 2's service discovery data. If you already have Ambassador Edge Stack installed, you will just need to install Linkerd 2 and deploy your service.

Setting up Linkerd 2 requires to install three components. The first is the CLI on your local machine, the second is the actual Linkerd 2 control plane in your Kubernetes Cluster. Finally, you have to inject your services' Pods with Linkerd Sidecars to mesh them.

1. Install and configure Linkerd 2 [instructions](https://linkerd.io/2/getting-started/). Follow the guide until Step 3. That should give you the CLI on your machine and all required pre-flight checks.

    In a nutshell, these steps boil down to the following:

    ```bash
    # install linkerd cli tool
    curl -sL https://run.linkerd.io/install | sh
    # add linkerd to your path
    export PATH=$PATH:$HOME/.linkerd2/bin
    # verify installation
    linkerd version
    ```

2. Now it is time to install Linkerd 2 itself. To do so execute the following command:

    ```bash
    linkerd install --ha | kubectl apply -f -
    ```

    This will install Linkerd 2 in high-availability mode for the control plane. This means the controller and other components are started multiple times. Since Linkerd 2.5 it is also made sure the components are split across different nodes, if possible.

    Note that this simple command automatically enables mTLS by default and registers the AutoInject Webhook with your Kubernetes API Server. You now have a production-ready Linkerd 2 setup rolled out into your cluster!

3. Deploy Ambassador Edge Stack.

   **Note:** If this is your first time deploying Ambassador Edge Stack, reviewing the Ambassador Edge Stack [getting started](../getting-started) is strongly recommended.

   ```
   kubectl apply -f https://www.getambassador.io/yaml/ambassador/ambassador-rbac.yaml
   ```
   
   If you're on GKE, or haven't previously created the Ambassador Edge Stack service, please see [the quick start guide](../getting-started).

4. Configure Ambassador Edge Stack to add Linkerd 2 Headers to requests.

    ```yaml
    ---
    apiVersion: getambassador.io/v2
    kind: Module
    metadata:
      name: ambassador
    spec:
      config:
        add_linkerd_headers: true
    ```

    This will tell Ambassador Edge Stack to add additional headers to each request forwarded to Linkerd 2 with information about where to route this request to. This is a general setting. You can also set `add_linkerd_headers` per [Mapping](../../reference/mappings#mapping-configuration).

## Routing to Linkerd 2 Services

You'll now register a demo application with Linkerd 2, and show how Ambassador Edge Stack can route to this application using endpoint data from Linkerd 2.

1. Enable [AutoInjection](https://linkerd.io/2/features/proxy-injection/) on the Namespace you are about to deploy to:
    ```yaml
    apiVersion: v1
    kind: Namespace
    metadata:
      name: default # change this to your namespace if you're not using 'default'
      annotations:
        linkerd.io/inject: enabled
    ```

    Save the above to a file called `namespace.yaml` and run `kubectl apply -f namespace.yaml`. This will enable the namespace to be handled by the AutoInjection Webhook of Linkerd 2. Every time something is deployed to that namespace, the deployment is passed to the AutoInject Controller and injected with the Linkerd 2 proxy sidecar automatically.

2. Deploy the QOTM demo application.

    ```yaml
    ---
    apiVersion: extensions/v1beta1
    kind: Deployment
    metadata:
      name: qotm
    spec:
      replicas: 1
      strategy:
        type: RollingUpdate
      template:
        metadata:
          labels:
            app: qotm
        spec:
          containers:
          - name: qotm
            image: datawire/qotm:$qotmVersion$
            ports:
            - name: http-api
              containerPort: 5000
            env:
            - name: POD_IP
              valueFrom:
                fieldRef:
                  fieldPath: status.podIP
            readinessProbe:
              httpGet:
                path: /health
                port: 5000
              initialDelaySeconds: 30
              periodSeconds: 3
            resources:
              limits:
                cpu: "0.1"
                memory: 100Mi
    ```

    Save the above to a file called `qotm.yaml` and deploy it with

    ```
    kubectl apply -f qotm.yaml
    ```

    Watch via `kubectl get pod -w` as the Pod is created. Note that it starts with `0/2` containers automatically, as it has been auto-injected by the Linkerd 2 Webhook.

3. Verify the QOTM pod has been registered with Linkerd 2. You can verify the QOTM pod is registered correctly by accessing the Linkerd 2 Dashboard.

   ```shell
   linkerd dashboard
   ```

<<<<<<< HEAD
   Your browser should automatically open the correct URL. Otherwise note the output from the above command and open that in a browser of your choice.
=======
   Your browser should automatically open the correct URL. Otherwise, note the output from the above command and open that in a browser of your choice.
>>>>>>> 0e3b5dbc

4. Create a `Mapping` for the `qotm-Linkerd2` service.

   ```yaml
   ---
   apiVersion: getambassador.io/v2
   kind: Mapping
   metadata:
     name: linkerd2-qotm
   spec:
     prefix: /qotm-linkerd2/
     service: qotm-linkerd2
   ```

Save the above YAML to a file named `qotm-mapping.yaml`, and apply it with:
```
kubectl apply -f qotm-mapping.yaml
``` 
to apply this configuration to your Kubernetes cluster. Note that in the above config there is nothing special to make it work with Linkerd 2. The general config for Ambassador Edge Stack already adds Linkerd Headers when forwarding requests to the service mesh.

1. Send a request to the `qotm-Linkerd2` API.

   ```shell
   curl -L http://$AMBASSADOR_IP/qotm-Linkerd2/

   {"hostname":"qotm-749c675c6c-hq58f","ok":true,"quote":"The last sentence you read is often sensible nonsense.","time":"2019-03-29T22:21:42.197663","version":"1.7"}
   ```

Congratulations! You're successfully routing traffic to the QOTM application, the location of which is registered in Linkerd 2. The traffic to Ambassador Edge Stack is not TLS secured, but from Ambassador Edge Stack to the QOTM an automatic mTLS connection is being used.

If you now [configure TLS termination](../../reference/core/tls) in Ambassador Edge Stack, you have an end-to-end secured connection.

## More information

For more about Ambassador Edge Stack's integration with Linkerd 2, read the [service discovery configuration](../../reference/core/resolvers) documentation.<|MERGE_RESOLUTION|>--- conflicted
+++ resolved
@@ -6,11 +6,7 @@
 
 Linkerd 2 is designed for simplicity, security, and performance. In the cluster, it runs a control plane in its own namespace and then injects sidecar proxy containers in every Pod that should be meshed.
 
-<<<<<<< HEAD
-Ambassador Edge Stack itself also needs to be interwoven or "meshed" with Linkerd 2, and then configured to add special Linkerd headers to requests so as to tell Linkerd 2 where to forward them. This ie because mTLS between services is automatically handled by the control plane and the proxies. Istio and Consul allow Ambassador to initiate mTLS connections to upstream services by grabbing a certificate from a Kubernetes Secret. However, Linkerd 2 does not work this way, so Ambassador must rely on Linkerd 2 for mTLS connections to upstream services. This means we want Linkerd 2 to inject its sidecar into Ambassador's pods, but not Istio and Consul.
-=======
 Ambassador Edge Stack itself also needs to be interwoven or "meshed" with Linkerd 2, and then configured to add special Linkerd headers to requests that tell Linkerd 2 where to forward them. This ie because mTLS between services is automatically handled by the control plane and the proxies. Istio and Consul allow Ambassador to initiate mTLS connections to upstream services by grabbing a certificate from a Kubernetes Secret. However, Linkerd 2 does not work this way, so Ambassador must rely on Linkerd 2 for mTLS connections to upstream services. This means we want Linkerd 2 to inject its sidecar into Ambassador's pods, but not Istio and Consul.
->>>>>>> 0e3b5dbc
 
 Through that setup, Ambassador Edge Stack terminates external TLS as the gateway and traffic is then immediately wrapped into mTLS by Linkerd 2 again. Thus we have a full end-to-end TLS encryption chain.
 
@@ -138,11 +134,7 @@
    linkerd dashboard
    ```
 
-<<<<<<< HEAD
-   Your browser should automatically open the correct URL. Otherwise note the output from the above command and open that in a browser of your choice.
-=======
    Your browser should automatically open the correct URL. Otherwise, note the output from the above command and open that in a browser of your choice.
->>>>>>> 0e3b5dbc
 
 4. Create a `Mapping` for the `qotm-Linkerd2` service.
 
