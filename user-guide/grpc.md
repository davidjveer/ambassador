--- conflicted
+++ resolved
@@ -311,12 +311,8 @@
 
 Some [Kubernetes ingress controllers](https://kubernetes.io/docs/concepts/services-networking/ingress/) do not support HTTP/2 fully. As a result, if you are running Ambassador with an ingress controller in front, you may find that gRPC requests fail even with correct Ambassador Edge Stack configuration.
 
-<<<<<<< HEAD
 A simple way around this is to use Ambassador Edge Stack with a `LoadBalancer` service, rather than an Ingress controller. You can also consider using [Ambassador Edge Stack as your Ingress Controller](../../reference/core/ingress-controller).
-=======
-A simple way around this is to use Ambassador with a `LoadBalancer` service, rather than an Ingress controller.
 
 ## gRPC-Web
 
-Ambassador also supports the [gRPC-Web](../../reference/core/ambassador#grpc-web-enable_grpc_web) protocol for browser-based gRPC applications.
->>>>>>> 0bf90da7
+Ambassador Edge Stack also supports the [gRPC-Web](../../reference/core/ambassador#grpc-web-enable_grpc_web) protocol for browser-based gRPC applications.