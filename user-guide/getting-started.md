# Getting Started with Ambassador Edge Stack

## 1. Deploying Ambassador Edge Stack to Kubernetes

<div style="border: thick solid red">
Note, the secret.yaml file is temporary during internal Datawire development and can be obtained from the 
<a href="https://drive.google.com/file/d/1q-fmSXU966UtAARrzyCnaKTVbcpkg2n-/view?usp=sharing">Google drive</a>.
</div>

<<<<<<< HEAD
=======
## 1. Deploying Ambassador

To deploy Ambassador in your **default** namespace, first you need to check if Kubernetes has RBAC enabled:

```shell
kubectl cluster-info dump --namespace kube-system | grep authorization-mode
```

If you see something like `--authorization-mode=Node,RBAC` in the output, then RBAC is enabled. The majority of current hosted Kubernetes providers (such as GKE) create
clusters with RBAC enabled by default, and unfortunately the above command may not return any information indicating this.

Note: If you're using Google Kubernetes Engine with RBAC, you'll need to grant permissions to the account that will be setting up Ambassador. To do this, get your official GKE username, and then grant `cluster-admin` role privileges to that username:

```
$ kubectl create clusterrolebinding my-cluster-admin-binding --clusterrole=cluster-admin --user=$(gcloud info --format="value(config.account)")
```

If RBAC is enabled:

```shell
kubectl apply -f https://getambassador.io/yaml/ambassador/ambassador-rbac.yaml
```

Without RBAC, you can use:

```shell
kubectl apply -f https://getambassador.io/yaml/ambassador/ambassador-no-rbac.yaml
```

We recommend downloading the YAML files and exploring the content. You will see
that an `ambassador-admin` NodePort Service is created (which provides an
Ambassador Diagnostic web UI), along with an ambassador ClusterRole, ServiceAccount and ClusterRoleBinding (if RBAC is enabled). An Ambassador Deployment is also created.

When not installing Ambassador into the default namespace you must update the namespace used in the `ClusterRoleBinding` when RBAC is enabled.

For production configurations, we recommend you download these YAML files as your starting point, and customize them accordingly.


## 2. Defining the Ambassador Service

Ambassador is deployed as a Kubernetes Service that references the ambassador
Deployment you deployed previously. Create the following YAML and put it in a file called
`ambassador-service.yaml`.

```yaml
---
apiVersion: v1
kind: Service
metadata:
  name: ambassador
spec:
  type: LoadBalancer
  externalTrafficPolicy: Local
  ports:
   - port: 80
     targetPort: 8080
  selector:
    service: ambassador
```

Deploy this service with `kubectl`:

```shell
$ kubectl apply -f ambassador-service.yaml
```

The YAML above creates a Kubernetes service for Ambassador of type `LoadBalancer`, and configures the `externalTrafficPolicy` to propagate [the original source IP](https://kubernetes.io/docs/tasks/access-application-cluster/create-external-load-balancer/#preserving-the-client-source-ip) of the client. All HTTP traffic will be evaluated against the routing rules you create. Note that if you're not deploying in an environment where `LoadBalancer` is a supported type (such as minikube), you'll need to change this to a different type of service, e.g., `NodePort`.

If you have a static IP provided by your cloud provider you can set as `loadBalancerIP`.

## 3. Creating your first service

Create the following YAML and put it in a file called `tour.yaml`.

```yaml
---
apiVersion: v1
kind: Service
metadata:
  name: tour
spec:
  ports:
  - name: ui
    port: 5000
    targetPort: 5000
  - name: backend
    port: 8080
    targetPort: 8080
  selector:
    app: tour
---
apiVersion: apps/v1
kind: Deployment
metadata:
  name: tour
spec:
  replicas: 1
  selector:
    matchLabels:
      app: tour
  strategy:
    type: RollingUpdate
  template:
    metadata:
      labels:
        app: tour
    spec:
      containers:
      - name: tour-ui
        image: quay.io/datawire/tour:ui-$tourVersion$
        ports:
        - name: http
          containerPort: 5000
      - name: quote
        image: quay.io/datawire/tour:backend-$tourVersion$
        ports:
        - name: http
          containerPort: 8080
        resources:
          limits:
            cpu: "0.1"
            memory: 100Mi
---
apiVersion: getambassador.io/v1
kind: Mapping
metadata:
  name: tour-ui
spec:
  prefix: /
  service: tour:5000
---
apiVersion: getambassador.io/v1
kind: Mapping
metadata:
  name: tour-backend
spec:
  prefix: /backend/
  service: tour:8080
  labels:
    ambassador:
      - request_label:
        - backend
```

Then, apply it to the Kubernetes with `kubectl`:

```shell
$ kubectl apply -f tour.yaml
```

This YAML has also been published so you can deploy it remotely:

```
kubectl apply -f https://getambassador.io/yaml/tour/tour.yaml
```

When the `Mapping` CRDs are applied, Ambassador will use them to configure routing:

- The first `Mapping` causes traffic from the `/` endpoint to be routed to the `tour-ui` React application.
- The second `Mapping` causes traffic from the `/backend/` endpoint to be routed to the `tour-backend` service.

Note also the port numbers in the `service` field of the `Mapping`. This allows us to use a single service to route to both the containers running on the `tour` pod.

<font color=#f9634E>**Important:**</font>

Routing in Ambassador can be configured with Ambassador resources as shown above, Kubernetes service annotation, and Kubernetes Ingress resources. 

Ambassador custom resources are the recommended config format and will be used throughout the documentation.

See [configuration format](/reference/config-format) for more information on your configuration options.

## 4. Testing the Mapping

To test things out, we'll need the external IP for Ambassador (it might take some time for this to be available):
>>>>>>> 7e1a7b66

```shell
kubectl apply -f secret.yaml && \
kubectl apply -f https://deploy-preview-91--datawire-ambassador.netlify.com/yaml/aes-crds.yaml && \
kubectl wait --for condition=established --timeout=60s crd -lproduct=aes && \
kubectl apply -f https://deploy-preview-91--datawire-ambassador.netlify.com/yaml/aes.yaml && \
kubectl -n ambassador wait --for condition=available --timeout=60s deploy -lproduct=aes
```
= clipboard_button

<!-- Triggerbutton class="btn" data-clipboard-text="Just because you can doesn't mean you should — clipboard.js">
    Copy
</button>
-->


## 2. Determine your IP Address

Note that it may take a while for your load balancer IP address to be
provisioned. Repeat this command as necessary until you get an IP
address:

```shell
kubectl get -n ambassador service ambassador -o 'go-template={{range .status.loadBalancer.ingress}}{{print .ip "\n"}}{{end}}'
```

## 3. Assign a DNS name (or not)

Navigate to your new IP address in your browser. Assign a DNS name using 
the providor of your choice to the IP address acquired in Step 2. If you 
can't/don't want to assign a DNS name, then you can use the IP address 
you acquired in step 2 instead.

## 4. Complete the install

Go to http://&lt;your-host-name&gt; and follow the instructions to complete the install.


## Next Steps

We've just done a quick tour of some of the core features of Ambassador Edge Stack: diagnostics, routing, configuration, and authentication.

- Join us on [Slack](https://d6e.co/slack);
- Learn how to [add authentication](/user-guide/auth-tutorial) to existing services; or
- Learn how to [add rate limiting](/user-guide/rate-limiting-tutorial) to existing services; or
- Learn how to [add tracing](/user-guide/tracing-tutorial); or
- Learn how to [use gRPC with Ambassador Edge Stack](/user-guide/grpc); or
- Read about [configuring Ambassador Edge Stack](/reference/configuration).<|MERGE_RESOLUTION|>--- conflicted
+++ resolved
@@ -7,8 +7,6 @@
 <a href="https://drive.google.com/file/d/1q-fmSXU966UtAARrzyCnaKTVbcpkg2n-/view?usp=sharing">Google drive</a>.
 </div>
 
-<<<<<<< HEAD
-=======
 ## 1. Deploying Ambassador
 
 To deploy Ambassador in your **default** namespace, first you need to check if Kubernetes has RBAC enabled:
@@ -183,7 +181,6 @@
 ## 4. Testing the Mapping
 
 To test things out, we'll need the external IP for Ambassador (it might take some time for this to be available):
->>>>>>> 7e1a7b66
 
 ```shell
 kubectl apply -f secret.yaml && \
