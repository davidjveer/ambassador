# Changelog

## BREAKING NEWS

- In Ambassador 0.36.0, the Envoy dynamic value `%CLIENT_IP%` is no longer supported. Use `%DOWNSTREAM_REMOTE_ADDRESS_WITHOUT_PORT%` instead. (This is due to a change in Envoy 1.7.0.)

- **Ambassador 0.35.0 resupports websockets, with the important caveat that a websocket cannot have multiple upstream services**.
  - This means that you cannot do canary deployments for websockets.
    We're actively working on fixing this.
  - Multiple websocket `Mapping`s are still supported.

- Ambassador version 0.35.0 supports running as a non-root user, to improve security and work on other Kubernetes runtimes (e.g. OpenShift). **Running as non-root will become the default in a future Ambassador release; this will be a breaking change.** We recommend proactively switching to non-root now:
    - Use a `securityContext` in your Ambassador `Deployment` to switch to a non-root user.
    - Set the `service_port` element in the `ambassador` `Module` to a port number greater than 1024. (Ambassador's defaults will change to 8080 for cleartext and 8443 for TLS.)
    - Make sure that incoming traffic to Ambassador routes to the `service_port`. The most likely required change is the `targetPort` in the Kubernetes `Service` resource for Ambassador.
    - If you are using `redirect_cleartext_from`, change the value of this field to match the value you set in `service_port`.
    - If you have modified Ambassador's behavior around TLS certificates using a custom Ambassador build, please contact Datawire for more information.

- Ambassador versions **0.34.2** and **0.34.3** cannot support websockets; see the **WARNING** above. This bug is fixed in Ambassador 0.35.0.

- As of **0.28.0**, Ambassador supports Envoy's `use_remote_address` capability, as described in [the Envoy documentation](https://www.envoyproxy.io/docs/envoy/latest/configuration/http_conn_man/headers.html). Ambassador's default is currently not to include `use_remote_address`, but **this will soon change** to a default value of `true`.

<!---
Add release notes right after this point.

(version number: MAJOR.MINOR.PATCH)

Format:

## [version] <month> <date>, <year>:
[version]: https://github.com/datawire/ambassador/compare/<last released version>...<version>

### Major changes:
- Feature: <insert feature description here>
- Bugfix: <insert bugfix description here>

### Minor changes:
- Feature: <insert feature description here>
- Bugfix: <insert bugfix description here>
--->

<!--- CueAddReleaseNotes --->
<<<<<<< HEAD
## [0.50.0-ea6] November 19, 2018
[0.50.0-ea6]: https://github.com/datawire/ambassador/compare/0.50.0-ea5...0.50.0-ea6

**Ambassador 0.50.0-ea6 is an EARLY ACCESS release! IT IS NOT SUPPORTED FOR PRODUCTION USE.**

### Major changes:

- Ambassador 0.50.0 is a major rearchitecture of Ambassador onto Envoy V2 using the ADS.
- The KAT suite provides dramatically-faster functional testing. See ambassador/tests/kat.
 
### Fixes since 0.50.0-ea5:

- `alpn_protocols` is now supported in the `TLS` module and `TLSContext`s
- Using `TLSContext`s to provide TLS termination contexts will correctly switch Ambassador to listening on port 443.
- `redirect_cleartext_from` is now supported with SNI
- Zipkin `TracingService` configuration now supports 128-bit trace IDs and shared span contexts (thanks, @alexgervais!)
- Zipkin should correctly trace calls to external auth services (thanks, @alexgervais!)
- `AuthService` configurations now allow separately configuring headers allowed from the client to the auth service, and from the auth service upstream
- Ambassador won't endlessly append `:annotation` to K8s resources
- The Ambassador CLI no longer requires certificate files to be present when dumping configurations
- `make mypy` will run full type checks on Ambassador to help developers

## [0.50.0-ea5] November 6, 2018
[0.50.0-ea5]: https://github.com/datawire/ambassador/compare/0.50.0-ea4...0.50.0-ea5

**Ambassador 0.50.0-ea5 is an EARLY ACCESS release! IT IS NOT SUPPORTED FOR PRODUCTION USE.**

### Major changes:

- Ambassador 0.50.0 is a major rearchitecture of Ambassador onto Envoy V2 using the ADS.
- The KAT suite provides dramatically-faster functional testing. See ambassador/tests/kat.
 
### Fixes since 0.50.0-ea4:

- **`use_remote_address` is now set to `true` by default.** If you need the old behavior, you will need to manually set `use_remote_address` to `false` in the `ambassador` `Module`.
- Ambassador 0.50.0-ea5 **supports SNI!**  See the docs for more here.
- Header matching is now supported again, including `host` and `method` headers.

## [0.50.0-ea4] October 31, 2018
[0.50.0-ea4]: https://github.com/datawire/ambassador/compare/0.50.0-ea3...0.50.0-ea4

**Ambassador 0.50.0-ea4 is an EARLY ACCESS release! IT IS NOT SUPPORTED FOR PRODUCTION USE.**

### Major changes:

- Ambassador 0.50.0 is a major rearchitecture of Ambassador onto Envoy V2 using the ADS.
- The KAT suite provides dramatically-faster functional testing. See ambassador/tests/kat.
 
### Fixes since 0.50.0-ea3:

- Ambassador 0.50.0-ea4 uses Envoy 1.8.0.
- `RateLimitService` is now supported. **You will need to restart Ambassador if you change the `RateLimitService` configuration.** We expect to lift this restriction in a later release; for now, the diag service will warn you when a restart is required.
   - The `RateLimitService` also has a new `timeout_ms` attribute, which allows overriding the default request timeout of 20ms.
- GRPC is provisionally supported, but still needs improvements in test coverage.  
- Ambassador will correctly include its EA number when checking for updates.

## [0.50.0-ea3] October 21, 2018
[0.50.0-ea3]: https://github.com/datawire/ambassador/compare/0.50.0-ea2...0.50.0-ea3

**Ambassador 0.50.0-ea3 is an EARLY ACCESS release! IT IS NOT SUPPORTED FOR PRODUCTION USE.**

### Major changes:

- Ambassador 0.50.0 is a major rearchitecture of Ambassador onto Envoy V2 using the ADS.
- The KAT suite provides dramatically-faster functional testing. See ambassador/tests/kat.
 
### Fixes since 0.50.0-ea2:

- `TracingService` is now supported. **You will need to restart Ambassador if you change the `TracingService` configuration.** We expect to lift this restriction in a later release; for now, the diag service will warn you when a restart is required.
- Websockets are now supported, **including** mapping the same websocket prefix to multiple upstream services for canary releases or load balancing.
- KAT supports full debug logs by individual `Test` or `Query`.

**Ambassador 0.50.0 is not yet feature-complete. Read the Limitations and Breaking Changes sections in the 0.50.0-ea1 section below for more information.** 

## [0.50.0-ea2] October 16, 2018
[0.50.0-ea2]: https://github.com/datawire/ambassador/compare/0.50.0-ea1...0.50.0-ea2

**Ambassador 0.50.0-ea2 is an EARLY ACCESS release! IT IS NOT SUPPORTED FOR PRODUCTION USE.**

### Major changes:

- Ambassador 0.50.0 is a major rearchitecture of Ambassador onto Envoy V2 using the ADS.
- The KAT suite provides dramatically-faster functional testing. See ambassador/tests/kat.
 
### Fixes since 0.50.0-ea1:

- Attempting to enable TLS termination without supplying a valid cert secret will result in HTTP on port 80, rather than HTTP on port 443. **No error will be displayed in the diagnostic service yet.** This is a bug and will be fixed in `-ea3`. 
- CORS is now supported.
- Logs are no longer full of accesses from the diagnostic service.
- KAT supports isolating OptionTests.
- The diagnostics service now shows the V2 config actually in use, not V1.
- `make` will no longer rebuild the Python venv so aggressively.

**Ambassador 0.50.0 is not yet feature-complete. Read the Limitations and Breaking Changes sections in the 0.50.0-ea1 section below for more information.** 

## [0.50.0-ea1] October 11, 2018
[0.50.0-ea1]: https://github.com/datawire/ambassador/compare/0.40.0...0.50.0-ea1

**Ambassador 0.50.0-ea1 is an EARLY ACCESS release! IT IS NOT SUPPORTED FOR PRODUCTION USE.**

### Major changes:

- Ambassador 0.50.0 is a major rearchitecture of Ambassador onto Envoy V2 using the ADS.
- The KAT suite provides dramatically-faster functional testing. See ambassador/tests/kat.
 
### Ambassador 0.50.0 is not yet feature-complete. Limitations:

- `RateLimitService` and `TracingService` resources are not currently supported.
- WebSockets are not currently supported.
- CORS is not currently supported.
- GRPC is not currently supported.
- TLS termination is not  
- `statsd` integration has not been tested.
- The logs are very cluttered.
- Configuration directly from the filesystem isn’t supported.
- The diagnostics service cannot correctly drill down by source file, though it can drill down by route or other resources.
- Helm installation has not been tested.
- `AuthService` does not currently have full support for configuring headers to be sent to the extauth service. At present it sends all the headers listed in `allowed_headers` plus:  
   - `Authorization`
   - `Cookie`
   - `Forwarded`
   - `From`
   - `Host`
   - `Proxy-Authenticate`
   - `Proxy-Authorization`
   - `Set-Cookie`
   - `User-Agent`
   - `X-Forwarded-For`
   - `X-Forwarded-Host`
   - `X-Forwarded`
   - `X-Gateway-Proto`
   - `WWW-Authenticate`

### **BREAKING CHANGES** from 0.40.0

- Configuration from a `ConfigMap` is no longer supported.
- The authentication `Module` is no longer supported; use `AuthService` instead (which you probably already were).
- External authentication now uses the core Envoy `envoy.ext_authz` filter, rather than the custom Datawire auth filter.
   - `ext_authz` speaks the same protocol, and your existing external auth services should work, however:
   - `ext_authz` does _not_ send all the request headers to the external auth service (see above in `Limitations`).
- Circuit breakers and outlier detection are not supported. They will be reintroduced in a later Ambassador release.
- Ambassador now _requires_ a TLS `Module` to enable TLS termination, where previous versions would automatically enable termation if the `ambassador-certs` secret was present. A minimal `Module` for the same behavior is:

        ---
        kind: Module
        name: tls
        config:
          server:
            secret: ambassador-certs
=======
## [0.40.2] November 26, 2018
[0.40.2]: https://github.com/datawire/ambassador/compare/0.40.1...0.40.2

### Minor changes:
- Feature: Support using environment variables to modify the configuration directory (thanks @n1koo!)
- Feature: In Helmfile, support `volumeMounts` (thanks @kyschouv!)
- Bugfix: In Helmfile, correctly quote `.Values.namespace.single` (thanks @bobby!)
- Bugfix: In Helmfile, correctly support `Nodeport` in HTTP and HTTPS (thanks @n1koo!)

## [0.40.1] October 29, 2018
[0.40.1]: https://github.com/datawire/ambassador/compare/0.40.0...0.40.1

### Minor changes:
- Feature: Support running Ambassador as a `Daemonset` via Helm (thanks @DipeshMitthalal!) 
- Feature: Switch to Envoy commit 5f795fe2 to fix a crash if attempting to add headers after using an AuthService (#647, #680)
>>>>>>> 901dcc25

## [0.40.0] September 25, 2018
[0.40.0]: https://github.com/datawire/ambassador/compare/0.39.0...0.40.0

### Minor changes:

- Feature: Allow users to override the `STATSD_HOST` value (#810). Thanks to @rsyvarth.
- Feature: Support LightStep distributed tracing (#796). Thanks to @alexgervais.
- Feature: Add service label in Helm chart (#778). Thanks to @sarce.
- Feature: Add support for load balancer IP in Helm chart (#765). Thanks to @larsha.
- Feature: Support prometheus mapping configurations (#746). Thanks to @bcatcho.
- Feature: Add support for `loadBalancerSourceRanges` to Helm chart (#764). Thanks to @mtbdeano.
- Feature: Support for namespaces and Ambassador ID in Helm chart (#588, #643). Thanks to @MichielDeMey and @jstol.
- Bugfix: Add AMBASSADOR_VERIFY_SSL_FALSE flag (#782, #807). Thanks to @sonrier.
- Bugfix: Fix Ambassador single namespace in Helm chart (#827). Thanks to @sarce.
- Bugfix: Fix Helm templates and default values (#826).
- Bugfix: Add `stats-sink` back to Helm chart (#763).
- Bugfix: Allow setting `timeout_ms` to 0 for gRPC streaming services (#545). Thanks to @lovers36.
- Bugfix: Update Flask to 0.12.3.

## [0.39.0] August 30, 2018
[0.39.0]: https://github.com/datawire/ambassador/compare/0.38.0...0.39.0

### Major Changes:

- BugFix: The statsd container has been removed by default in order to avoid DoSing Kubernetes DNS. The functionality can be re-enabled by setting the `STATSD_ENABLED` environment variable to `true` in the Ambassador deployment YAML (#568).
- Docs: Added detailed Ambassador + Istio Integration Documentation on monitoring and distributed tracing. - @feitnomore

### Minor Changes:

- Docs: Added instructions for running Ambassador with Docker Compose. - @bcatcho
- BugFix: Fix Ambassador to more aggressively reconnect to Kubernetes (#554). - @nmatsui
- Feature: Diagnostic view displays AuthService, RateLimitService, and TracingService (#730). - @alexgervais
- Feature: Enable Ambassador to tag tracing spans with request headers via `tag_headers`. - @alexgervais

## [0.38.0] August 08, 2018
[0.38.0]: https://github.com/datawire/ambassador/compare/0.37.0...0.38.0

### Major changes:
- Feature: Default CORS configuration can now be set - @KowalczykBartek
- BugFix: Ambassador does not crash with empty YAML config anymore - @rohan47

### Minor changes:
- DevEx: `master` is now latest, `stable` tracks the latest released version
- DevEx: release-prep target added to Makefile to facilitate releasing process
- DevEx: all tests now run in parallel, consuming lesser time
- BugFix: Ambassador SIGCHLD messages are less scary looking now

## [0.37.0] July 31, 2018:
[0.37.0]: https://github.com/datawire/ambassador/compare/0.36.0...0.37.0

### Major changes:
- Feature: Added support for request tracing (by Alex Gervais)

## [0.36.0] July 26, 2018:
[0.36.0]: https://github.com/datawire/ambassador/compare/0.35.3...0.36.0

### Major changes:
- Fix: HEAD requests no longer cause segfaults
- Feature: TLS can now be configured with arbitrary secret names, instead of predefined secrets
- Change: The Envoy dynamic header value `%CLIENT_IP%` is no longer supported. Use `%DOWNSTREAM_REMOTE_ADDRESS_WITHOUT_PORT%` instead. (This is due to a change in Envoy 1.7.0.) 

## [0.35.3] July 18, 2018: **READ THE WARNING ABOVE**
[0.35.3]: https://github.com/datawire/ambassador/compare/0.35.2...0.35.3

### Changed

Major changes:
- Ambassador is now based on Envoy v1.7.0
- Support for X-FORWARDED-PROTO based redirection, generally used with Layer 7 load balancers
- Support for port based redirection using `redirect_cleartext_from`, generally used with Layer 4 load balancers
- Specifying HTTP and HTTPS target ports in Helm chart

Other changes:
- End-to-end tests can now be run with `make e2e` command
- Helm release automation has been fixed
- Mutliple end-to-end tests are now executed in parallel, taking lesser time
- Huge revamp to documentation around unit tests
- Documentation changes

## [0.35.2] July 5, 2018: **READ THE WARNING ABOVE**
[0.35.2]: https://github.com/datawire/ambassador/compare/0.35.1...0.35.2

### Changed

- 0.35.2 is almost entirely about updates to Datawire testing infrastructure.
- The only user-visible change is that Ambassador will do a better job of showing which Kubernetes objects define Ambassador configuration objects when using `AMBASSADOR_ID` to run multiple Ambassadors in the same cluster.

## [0.35.1] June 25, 2018: **READ THE WARNING ABOVE**
[0.35.1]: https://github.com/datawire/ambassador/compare/0.35.0...0.35.1

### Changed

- Properly support supplying additional TLS configuration (such as `redirect_cleartext_from`) when using certificates from a Kubernetes `Secret`
- Update Helm chart to allow customizing annotations on the deployed `ambassador` Kubernetes `Service` (thanks @psychopenguin!)

## [0.35.0] June 25, 2018: **READ THE WARNING ABOVE**
[0.35.0]: https://github.com/datawire/ambassador/compare/0.34.3...0.35.0

### Changed

- 0.35.0 re-supports websockets, but see the **BREAKING NEWS** for an important caveat.
- 0.35.0 supports running as non-root. See the **BREAKING NEWS** above for more information.
- Make sure regex matches properly handle backslashes, and properly display in the diagnostics service (thanks @alexgervais!).
- Prevent kubewatch from falling into an endless spinloop (thanks @mechpen!).
- Support YAML array syntax for CORS array elements.

## [0.34.3] June 13, 2018: **READ THE WARNING ABOVE**
[0.34.3]: https://github.com/datawire/ambassador/compare/0.34.2...0.34.3

### Changed

- **0.34.3 cannot support websockets**: see the **WARNING** above.
- Fix a possible crash if no annotations are found at all (#519).
- Improve logging around service watching and such.

## [0.34.2] June 11, 2018: **READ THE WARNING ABOVE**
[0.34.2]: https://github.com/datawire/ambassador/compare/0.34.1...0.34.2

### Changed

- **0.34.2 cannot support websockets**: see the **WARNING** above.
- Ambassador is now based on Envoy 1.6.0!
- Ambassador external auth services can now modify existing headers in place, as well as adding new headers.
- Re-support the `ambassador-cacert` secret for configuring TLS client-certificate authentication. **Note well** that a couple of things have changed in setting this up: you'll use the key `tls.crt`, not `fullchain.pem`. See https://www.getambassador.io/reference/auth-tls-certs for more.

## [0.34.1] June 4, 2018
[0.34.1]: https://github.com/datawire/ambassador/compare/0.34.0...0.34.1

### Bugfixes

- Unbuffer log output for better diagnostics.
- Switch to gunicorn instead of Werkzeug for the diag service.
- Use the YAML we release as the basis for end-to-end testing.

## [0.34.0] May 16, 2018
[0.34.0]: https://github.com/datawire/ambassador/compare/0.33.1...0.34.0

### Changed

- When originating TLS, use the `host_rewrite` value to set outgoing SNI. If no `host_rewrite` is set, do not use SNI.
- Allow disabling external access to the diagnostics service (with thanks to @alexgervais and @dougwilson).

## [0.33.1] May 16, 2018
[0.33.1]: https://github.com/datawire/ambassador/compare/0.33.0...0.33.1

### Changed

- Fix YAML error on statsd pod.

## [0.33.0] May 14, 2018
[0.33.0]: https://github.com/datawire/ambassador/compare/v0.32.2...0.33.0

### Changed

- Fix support for `host_redirect` in a `Mapping`. **See the `Mapping` documentation** for more details: the definition of the `host_redirect` attribute has changed.

## [0.32.2] May 2, 2018
[0.32.2]: https://github.com/datawire/ambassador/compare/v0.32.0...v0.32.2

(Note that 0.32.1 was an internal release.)

### Changed

- Fix a bad bootstrap CSS inclusion that would cause the diagnostic service to render incorrectly.

## [0.32.0] April 27, 2018
[0.32.0]: https://github.com/datawire/ambassador/compare/v0.31.0...v0.32.0

### Changed

- Traffic shadowing is supported using the `shadow` attribute in a `Mapping`
- Multiple Ambassadors can now run more happily in a single cluster
- The diagnostic service will now show you what `AuthService` configuration is active
- The `tls` keyword now works for `AuthService` just like it does for `Mapping` (thanks @dvavili!)

## [0.31.0] April 12, 2018
[0.31.0]: https://github.com/datawire/ambassador/compare/v0.30.2...v0.31.0

### Changed

- Rate limiting is now supported (thanks, @alexgervais!) See the docs for more detail here.
- The `statsd` container has been quieted down yet more (thanks again, @alexgervais!).

## [0.30.2] March 26, 2018
[0.30.2]: https://github.com/datawire/ambassador/compare/v0.30.1...v0.30.2

### Changed

- drop the JavaScript `statsd` for a simple `socat`-based forwarder
- ship an Ambassador Helm chart (thanks @stefanprodan!)
   - Interested in testing Helm? See below!
- disable Istio automatic sidecar injection (thanks @majelbstoat!)
- clean up some doc issues (thanks @lavoiedn and @endrec!)

To test Helm, make sure you have `helm` installed and that you have `tiller` properly set up for your RBAC configuration. Then:

```
helm repo add datawire https://www.getambassador.io

helm upgrade --install --wait my-release datawire/ambassador
```

You can also use `adminService.type=LoadBalancer`.

## [0.30.1] March 26, 2018
[0.30.1]: https://github.com/datawire/ambassador/compare/v0.30.0...v0.30.1

### Fixed

- The `tls` module is now able to override TLS settings probed from the `ambassador-certs` secret

## [0.30.0] March 23, 2018
[0.30.0]: https://github.com/datawire/ambassador/compare/v0.29.0...v0.30.0

### Changed

- Support regex matching for `prefix` (thanks @radu-c!)
- Fix docs around `AuthService` usage

## [0.29.0] March 15, 2018
[0.29.0]: https://github.com/datawire/ambassador/compare/v0.28.2...v0.29.0

### Changed

- Default restart timings have been increased. **This will cause Ambassador to respond to service changes less quickly**; by default, you'll see changes appear within 15 seconds.
- Liveness and readiness checks are now enabled after 30 seconds, rather than 3 seconds, if you use our published YAML.
- The `statsd` container is now based on `mhart/alpine-node:9` rather than `:7`.
- `envoy_override` has been reenabled in `Mapping`s.

## [0.28.1] March 5, 2018 (and [0.28.0] on March 2, 2018)
[0.28.1]: https://github.com/datawire/ambassador/compare/v0.26.0...v0.28.1
[0.28.0]: https://github.com/datawire/ambassador/compare/v0.26.0...v0.28.1

(Note that 0.28.1 is identical to 0.28.0, and 0.27.0 was an internal release. These are related to the way CI generates tags, which we'll be revamping soon.)

### Changed

- Support tuning Envoy restart parameters
- Support `host_regex`, `method_regex`, and `regex_headers` to allow regular expression matches in `Mappings`
- Support `use_proxy_proto` and `use_remote_address` in the `ambassador` module
- Fine-tune the way we sort a `Mapping` based on its constraints
- Support manually setting the `precedence` of a `Mapping`, so that there's an escape hatch when the automagic sorting gets it wrong
- Expose `alpn_protocols` in the `tls` module (thanks @technicianted!)
- Make logs a lot quieter
- Reorganize and update documentation
- Make sure that `ambassador dump --k8s` will work correctly
- Remove a dependency on a `ConfigMap` for upgrade checks

## [0.26.0] February 13, 2018
[0.26.0]: https://github.com/datawire/ambassador/compare/v0.25.0...v0.26.0

### Changed

- The `authentication` module is deprecated in favor of the `AuthService` resource type.
- Support redirecting cleartext connections on port 80 to HTTPS on port 443
- Streamline end-to-end tests and, hopefully, allow them to work well without Kubernaut
- Clean up some documentation (thanks @lavoiedn!)

## [0.25.0] February 6, 2018
[0.25.0]: https://github.com/datawire/ambassador/compare/v0.23.0...v0.25.0

(Note that 0.24.0 was an internal release.)

### Changed

- CORS support (thanks @alexgervais!)
- Updated docs for
  - GKE
  - Ambassador + Istio
  - Ordering of `Mappings`
  - Prometheus with Ambassador
- Support multiple external authentication service instances, so that canarying `extauth` services is possible
- Correctly support `timeout_ms` in a `Mapping`
- Various build tweaks and end-to-end test speedups

## [0.23.0] January 17, 2017
[0.23.0]: https://github.com/datawire/ambassador/compare/v0.22.0...v0.23.0

### Changed

- Clean up build docs (thanks @alexgervais!)
- Support `add_request_headers` for, uh, adding requests headers (thanks @alexgervais!)
- Make end-to-end tests and Travis build process a bit more robust
- Pin to Kubernaut 0.1.39
- Document the use of the `develop` branch
- Don't default to `imagePullAlways`
- Switch to Alpine base with a stripped Envoy image

## [0.22.0] January 17, 2017
[0.22.0]: https://github.com/datawire/ambassador/compare/v0.21.1...v0.22.0

### Changed

- Switched to using `quay.io` rather than DockerHub. **If you are not using Datawire's published Kubernetes manifests, you will have to update your manifests!**
- Switched to building over Alpine rather than Ubuntu. (We're still using an unstripped Envoy; that'll change soon.)
- Switched to a proper production configuration for the `statsd` pod, so that it hopefully chews up less memory.
- Make sure that Ambassador won't generate cluster names that are too long for Envoy.
- Fix a bug where Ambassador could crash if there were too many egregious errors in its configuration.

## [0.21.1] January 11, 2017
[0.21.1]: https://github.com/datawire/ambassador/compare/v0.21.0...v0.21.1

### Changed

- Ambassador will no longer generate cluster names that exceed Envoy's 60-character limit.

## [0.21.0] January 3, 2017
[0.21.0]: https://github.com/datawire/ambassador/compare/v0.20.1...v0.21.0

### Changed

- If `AMBASSADOR_SINGLE_NAMESPACE` is present in the environment, Ambassador will only look for services in its own namespace.
- Ambassador `Mapping` objects now correctly support `host_redirect`, `path_redirect`, `host_rewrite`, `auto_host_rewrite`, `case_sensitive`, `use_websocket`, `timeout_ms`, and `priority`.

## [0.20.1] December 22, 2017
[0.20.1]: https://github.com/datawire/ambassador/compare/v0.20.0...v0.20.1

### Changed

- If Ambassador finds an empty YAML document, it will now ignore it rather than raising an exception.
- Includes the namespace of a service from an annotation in the name of its generated YAML file.
- Always process inputs in the same order from run to run.

## [0.20.0] December 18, 2017
[0.20.0]: https://github.com/datawire/ambassador/compare/v0.19.2...v0.20.0

### Changed

- Switch to Envoy 1.5 under the hood.
- Refocus the diagnostic service to better reflect what's actually visible when you're working at Ambassador's level.
- Allow the diagnostic service to display, and change, the Envoy log level.

## [0.19.2] December 12, 2017
[0.19.2]: https://github.com/datawire/ambassador/compare/v0.19.1...v0.19.2

### Changed

- Arrange for logs from the subsystem that watches for Kubernetes service changes (kubewatch) to have timestamps and such.
- Only do new-version checks every four hours.

## [0.19.1] December 4, 2017
[0.19.1]: https://github.com/datawire/ambassador/compare/v0.19.0...v0.19.1

### Changed

- Allow the diag service to look good (well, OK, not too horrible anyway) when Ambassador is running with TLS termination.
- Show clusters on the overview page again.
- The diag service now shows you the "health" of a cluster by computing it from the number of requests to a given service that didn't involve a 5xx status code, rather than just forwarding Envoy's stat, since we don't configure Envoy's stat in a meaningful way yet.
- Make sure that the tests correctly reported failures (sigh).
- Allow updating out-of-date diagnostic reports without requiring multiple test runs.

## [0.19.0] November 30, 2017
[0.19.0]: https://github.com/datawire/ambassador/compare/v0.18.2...v0.19.0

### Changed

- Ambassador can now use HTTPS upstream services: just use a `service` that starts with `https://` to enable it.
  - By default, Ambassador will not offer a certificate when using HTTPS to connect to a service, but it is possible to configure certificates. Please [contact us on Slack](https://d6e.co/slack) if you need to do this.
- HTTP access logs appear in the normal Kubernetes logs for Ambassador.
- It’s now possible to tell `ambassador config` to read Kubernetes manifests from the filesystem and build a configuration from the annotations in them (use the `--k8s` switch).
- Documentation on using Ambassador with Istio now reflects Ambassador 0.19.0 and Istio 0.2.12.

## [0.18.2] November 28, 2017
[0.18.2]: https://github.com/datawire/ambassador/compare/v0.18.0...v0.18.2

### Changed

- The diagnostics service will now tell you when updates are available.

## [0.18.0] November 20, 2017
[0.18.0]: https://github.com/datawire/ambassador/compare/v0.17.0...v0.18.0

### Changed

- The Host header is no longer overwritten when Ambassador talks to an external auth service. It will now retain whatever value the client passes there.

### Fixed

- Checks for updates weren’t working, and they have been restored. At present you’ll only see them in the Kubernetes logs if you’re using annotations to configure Ambassador — they’ll start showing up in the diagnostics service in the next release or so.

## [0.17.0] November 14, 2017
[0.17.0]: https://github.com/datawire/ambassador/compare/v0.16.0...v0.17.0

### Changed

- Allow Mappings to require matches on HTTP headers and `Host`
- Update tests, docs, and diagnostic service for header matching

### Fixed

- Published YAML resource files will no longer overwrite annotations on the Ambassador `service` when creating the Ambassador `deployment`

## [0.16.0] November 10, 2017
[0.16.0]: https://github.com/datawire/ambassador/compare/v0.15.0...v0.16.0

### Changed

- Support configuring Ambassador via `annotations` on Kubernetes `service`s
- No need for volume mounts! Ambassador can read configuration and TLS-certificate information directly from Kubernetes to simplify your Kubernetes YAML
- Expose more configuration elements for Envoy `route`s: `host_redirect`, `path_redirect`, `host_rewrite`, `auto_host_rewrite`, `case_sensitive`, `use_websocket`, `timeout_ms`, and `priority` get transparently copied

### Fixed

- Reenable support for gRPC

## [0.15.0] October 16, 2017
[0.15.0]: https://github.com/datawire/ambassador/compare/v0.14.2...v0.15.0

### Changed

- Allow `docker run` to start Ambassador with a simple default configuration for testing
- Support `host_rewrite` in mappings to force the HTTP `Host` header value for services that need it
- Support `envoy_override` in mappings for odd situations
- Allow asking the diagnostic service for JSON output rather than HTML

## [0.14.2] October 12, 2017
[0.14.2]: https://github.com/datawire/ambassador/compare/v0.14.0...v0.14.2

### Changed

- Allow the diagnostic service to show configuration errors.

## [0.14.0] October 5, 2017
[0.14.0]: https://github.com/datawire/ambassador/compare/v0.13.0...v0.14.0

### Changed

- Have a diagnostic service!
- Support `cert_required` in TLS config

## [0.13.0] September 25, 2017
[0.13.0]: https://github.com/datawire/ambassador/compare/v0.12.1...v0.13.0

### Changed

- Support using IP addresses for services.
- Check for collisions, so that trying to e.g. map the same prefix twice will report an error.
- Enable liveness and readiness probes, and have Kubernetes perform them by default.
- Document the presence of the template-override escape hatch.

## [0.12.1] September 22, 2017
[0.12.1]: https://github.com/datawire/ambassador/compare/v0.12.0...v0.12.1

### Changed

- Notify (in the logs) if a new version of Ambassador is available.

## [0.12.0] September 21, 2017
[0.12.0]: https://github.com/datawire/ambassador/compare/v0.11.2...v0.12.0

### Changed

- Support for non-default Kubernetes namespaces.
- Infrastructure for checking if a new version of Ambassador is available.

## [0.11.2] September 20, 2017
[0.11.2]: https://github.com/datawire/ambassador/compare/v0.11.1...v0.11.2

### Changed

- Better schema verification.

## [0.11.1] September 18, 2017
[0.11.1]: https://github.com/datawire/ambassador/compare/v0.11.0...v0.11.1

### Changed

- Do schema verification of input YAML files.

## [0.11.0] September 18, 2017
[0.11.0]: https://github.com/datawire/ambassador/compare/v0.10.14...v0.11.0

### Changed

- Declarative Ambassador! Configuration is now via YAML files rather than REST calls
- The `ambassador-store` service is no longer needed.

## [0.10.14] September 15, 2017
[0.10.14]: https://github.com/datawire/ambassador/compare/v0.10.13...v0.10.14

### Fixed

- Update `demo-qotm.yaml` with the correct image tag.

## [0.10.13] September 5, 2017
[0.10.13]: https://github.com/datawire/ambassador/compare/v0.10.12...v0.10.13

### Changed

- Properly support proxying all methods to an external authentication service, with headers intact, rather than moving request headers into the body of an HTTP POST.

## [0.10.12] August 2, 2017
[0.10.12]: https://github.com/datawire/ambassador/compare/v0.10.10...v0.10.12

### Changed

- Make TLS work with standard K8s TLS secrets, and completely ditch push-cert and push-cacert.

### Fixed

- Move Ambassador out from behind Envoy, so that you can use Ambassador to fix things if you completely botch your Envoy config.
- Let Ambassador keep running if Envoy totally chokes and dies, but make sure the pod dies if Ambassador loses access to its storage.

## [0.10.10] August 1, 2017
[0.10.10]: https://github.com/datawire/ambassador/compare/v0.10.7...v0.10.10

### Fixed

- Fix broken doc paths and simplify building as a developer. 0.10.8, 0.10.9, and 0.10.10 were all stops along the way to getting this done; hopefully we'll be able to reduce version churn from here on out.

## [0.10.7] July 25, 2017
[0.10.7]: https://github.com/datawire/ambassador/compare/v0.10.6...v0.10.7

### Changed
- More CI-build tweaks.

## [0.10.6] July 25, 2017
[0.10.6]: https://github.com/datawire/ambassador/compare/v0.10.5...v0.10.6

### Changed
- Fix automagic master build tagging

## [0.10.5] July 25, 2017
[0.10.5]: https://github.com/datawire/ambassador/compare/v0.10.1...v0.10.5

### Changed
- Many changes to the build process and versioning. In particular, CI no longer has to commit files.

## [0.10.1] July 3, 2017
[0.10.1]: https://github.com/datawire/ambassador/compare/v0.10.0...v0.10.1

### Added
- Changelog


## [0.10.0] June 30, 2017
[0.10.0]: https://github.com/datawire/ambassador/compare/v0.9.1...v0.10.0
[grpc-0.10.0]: https://github.com/datawire/ambassador/blob/v0.10.0/docs/user-guide/grpc.md

### Added
- Ambassador supports [GRPC services][grpc-0.10.0] (and other HTTP/2-only services) using the GRPC module

### Fixed
- Minor typo in Ambassador's `Dockerfile` that break some versions of Docker


## [0.9.1] June 28, 2017
[0.9.1]: https://github.com/datawire/ambassador/compare/v0.9.0...v0.9.1
[building-0.9.1]: https://github.com/datawire/ambassador/blob/v0.9.1/BUILDING.md

### Changed
- Made development a little easier by automating dev version numbers so that modified Docker images update in Kubernetes
- Updated [`BUILDING.md`][building-0.9.1]


## [0.9.0] June 23, 2017
[0.9.0]: https://github.com/datawire/ambassador/compare/v0.8.12...v0.9.0
[start-0.9.0]: https://github.com/datawire/ambassador/blob/v0.9.0/docs/user-guide/getting-started.md
[concepts-0.9.0]: https://github.com/datawire/ambassador/blob/v0.9.0/docs/user-guide/mappings.md

### Added
- Ambassador supports HTTP Basic Auth
- Ambassador now has the concept of _modules_ to enable and configure optional features such as auth
- Ambassador now has the concept of _consumers_ to represent end-users of mapped services
- Ambassador supports auth via an external auth server

Basic auth is covered in [Getting Started][start-0.9.0]. Learn about modules and consumers and see an example of external auth in [About Mappings, Modules, and Consumers][concepts-0.9.0].

### Changed
- State management (via Ambassador store) has been refactored
- Switched to [Ambassador-Envoy] for the base Docker image


## [0.8.12] June 07, 2017
[0.8.12]: https://github.com/datawire/ambassador/compare/v0.8.11...v0.8.12

### Added
- Mappings can now be updated


## [0.8.11] May 24, 2017
[0.8.11]: https://github.com/datawire/ambassador/compare/v0.8.10...v0.8.11
[istio-0.8.11]: https://github.com/datawire/ambassador/blob/v0.8.11/docs/user-guide/with-istio.md
[stats-0.8.11]: https://github.com/datawire/ambassador/blob/v0.8.11/docs/user-guide/statistics.md

### Added
- Ambassador interoperates with [Istio] -- see [Ambassador and Istio][istio-0.8.11]
- There is additional documentation for [statistics and monitoring][stats-0.8.11]

### Fixed
- Bug in mapping change detection
- Release machinery issues


## [0.8.6] May 05, 2017
[0.8.6]: https://github.com/datawire/ambassador/compare/v0.8.5...v0.8.6

### Added
- Ambassador releases are now performed by Travis CI


## [0.8.2] May 04, 2017
[0.8.2]: https://github.com/datawire/ambassador/compare/v0.8.1...v0.8.2

### Changed
- Documentation updates


## [0.8.0] May 02, 2017
[0.8.0]: https://github.com/datawire/ambassador/compare/v0.7.0...v0.8.0
[client-tls-0.8.0]: https://github.com/datawire/ambassador/blob/v0.8.0/README.md#using-tls-for-client-auth

### Added
- [Ambassador has a website!][Ambassador]
- Ambassador supports auth via [TLS client certificates][client-tls-0.8.0]
- There are some additional helper scripts in the `scripts` directory

### Changed
- Ambassador's admin interface is now on local port 8888 while mappings are available on port 80/443 depending on whether TLS is enabled
- Multiple instances of Ambassador talking to the same Ambassador Store pod will pick up each other's changes automatically


## [0.7.0] May 01, 2017
[0.7.0]: https://github.com/datawire/ambassador/compare/v0.6.0...v0.7.0
[start-0.7.0]: https://github.com/datawire/ambassador/blob/v0.7.0/README.md#mappings

### Added
- Ambassador can rewrite the request URL path prefix before forwarding the request to your service (covered in [Getting Started][start-0.7.0])
- Ambassador supports additional stats aggregators: Datadog, Grafana

### Changed
- _Services_ are now known as _mappings_
- Minikube is supported again


## [0.6.0] April 28, 2017
[0.6.0]: https://github.com/datawire/ambassador/compare/v0.5.2...v0.6.0

### Removed
- The Ambassador SDS has been removed; Ambassador routes to service names


## [0.5.2] April 26, 2017
[0.5.2]: https://github.com/datawire/ambassador/compare/v0.5.0...v0.5.2

### Added
- Ambassador includes a local `statsd` so that full stats from Envoy can be collected and pushed to a stats aggregator (Prometheus is supported)

### Changed
- It's easier to develop Ambassador thanks to improved build documentation and `Makefile` fixes


## [0.5.0] April 13, 2017
[0.5.0]: https://github.com/datawire/ambassador/compare/v0.4.0...v0.5.0

### Added
- Ambassador supports inbound TLS
- YAML for a demo user service is now included

### Changed
- The `geturl` script supports Minikube and handles AWS better
- Documentation and code cleanup


## [0.4.0] April 07, 2017
[0.4.0]: https://github.com/datawire/ambassador/compare/v0.3.3...v0.4.0

### Changed
- Ambassador now reconfigures Envoy automatically once changes have settled for five seconds
- Envoy stats and Ambassador stats are separate
- Mappings no longer require specifying the port as it is not needed

### Fixed
- SDS does the right thing with unnamed ports


## [0.3.1] April 06, 2017
[0.3.1]: https://github.com/datawire/ambassador/compare/v0.3.0...v0.3.1

### Added
- Envoy stats accessible through Ambassador
- Basic interpretation of cluster stats

### Changed
- Split up `ambassador.py` into multiple files
- Switch to a debug build of Envoy


## [0.1.9] April 03, 2017
[0.1.9]: https://github.com/datawire/ambassador/compare/v0.1.8...v0.1.9

### Changed
- Ambassador configuration on `/ambassador-config/` prefix rather than exposed on port 8001
- Updated to current Envoy and pinned the Envoy version
- Use Bumpversion for version management
- Conditionalized Docker push

### Fixed
- Ambassador keeps running with an empty services list (part 2)


## [0.1.5] March 31, 2017
[0.1.5]: https://github.com/datawire/ambassador/compare/v0.1.4...v0.1.5

### Fixed
- Ambassador SDS correctly handles ports


## [0.1.4] March 31, 2017
[0.1.4]: https://github.com/datawire/ambassador/compare/v0.1.3...v0.1.4

### Changed
- Ambassador keeps running with an empty services list
- Easier to run with [Telepresence]


## [0.1.3] March 31, 2017
[0.1.3]: https://github.com/datawire/ambassador/compare/82ed5e4...v0.1.3

### Added
- Initial Ambassador
- Ambassador service discovery service
- Documentation


Based on [Keep a Changelog](http://keepachangelog.com/en/1.0.0/). Ambassador follows [Semantic Versioning](http://semver.org/spec/v2.0.0.html).

[Ambassador]: https://www.getambassador.io/
[Ambassador-Envoy]: https://github.com/datawire/ambassador-envoy
[Telepresence]: http://telepresence.io
[Istio]: https://istio.io/<|MERGE_RESOLUTION|>--- conflicted
+++ resolved
@@ -40,7 +40,6 @@
 --->
 
 <!--- CueAddReleaseNotes --->
-<<<<<<< HEAD
 ## [0.50.0-ea6] November 19, 2018
 [0.50.0-ea6]: https://github.com/datawire/ambassador/compare/0.50.0-ea5...0.50.0-ea6
 
@@ -190,7 +189,7 @@
         config:
           server:
             secret: ambassador-certs
-=======
+
 ## [0.40.2] November 26, 2018
 [0.40.2]: https://github.com/datawire/ambassador/compare/0.40.1...0.40.2
 
@@ -206,7 +205,6 @@
 ### Minor changes:
 - Feature: Support running Ambassador as a `Daemonset` via Helm (thanks @DipeshMitthalal!) 
 - Feature: Switch to Envoy commit 5f795fe2 to fix a crash if attempting to add headers after using an AuthService (#647, #680)
->>>>>>> 901dcc25
 
 ## [0.40.0] September 25, 2018
 [0.40.0]: https://github.com/datawire/ambassador/compare/0.39.0...0.40.0
