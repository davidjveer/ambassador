--- conflicted
+++ resolved
@@ -6,13 +6,8 @@
 
 By default, Ambassador Edge Stack uses a demo configuration to show some of its basic features. Get it running with Docker, and expose Ambassador Edge Stack on port 8080:
 
-<<<<<<< HEAD
-```shell
+```
 docker run -it -p 8080:8080 --name=ambassador --rm quay.io/datawire/aes:$version$ --demo
-=======
-```
-docker run -it -p 8080:8080 --name=ambassador --rm quay.io/datawire/ambassador:$version$ --demo
->>>>>>> 0bf90da7
 ```
 
 ## 2. Ambassador Edge Stack's Diagnostics
