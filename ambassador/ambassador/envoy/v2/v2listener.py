--- conflicted
+++ resolved
@@ -12,19 +12,12 @@
 # See the License for the specific language governing permissions and
 # limitations under the License
 
-<<<<<<< HEAD
 from typing import List, Optional, TYPE_CHECKING
 from typing import cast as typecast
 
 from multi import multi
 from ...ir.irlistener import IRListener
-=======
-from typing import List, TYPE_CHECKING
-
-from multi import multi
-from ...ir.irlistener import IRListener
 from ...ir.irfilter import IRFilter
->>>>>>> 63cc8d82
 
 from .v2tls import V2TLSContext
 from .v2route import V2Route
