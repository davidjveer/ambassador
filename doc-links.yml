- title: Getting Started
  link: /docs
  collapsable: false
  items:
    - title: Why Ambassador?
      link: /about/why-ambassador
    - title: Features and Benefits
      link: /about/features-and-benefits
    - title: Using Ambassador in Your Organization
      link: /concepts/using-ambassador-in-org
    - title: Ambassador vs. Other Software
      link: /about/alternatives
    - title: Installing Ambassador
      link: /user-guide/install
      items:
      - title: Kubernetes (YAML)
        link: /user-guide/getting-started
      - title: Kubernetes (Helm)
        link: /user-guide/helm
      - title: Docker Quickstart
        link: /about/quickstart
      - title: Docker Compose
        link: /user-guide/docker-compose
      - title: Bare Metal
        link: /user-guide/bare-metal
      - title: Ambassador Pro
        link: /user-guide/ambassador-pro-install
      - title: Upgrading to Ambassador Pro
        link: /user-guide/upgrade-to-pro
      - title: Early Access Releases
        link: /user-guide/early-access
      - title: Certified Builds
        link: /user-guide/certified-builds

- title: Concepts
  link: /concepts/overview
  items:
    - title: Ambassador Architecture
      link: /concepts/architecture
    - title: Ambassador Deployment Architecture
      link: /concepts/ambassador-deployment
    - title: Continuous Delivery, Declarative Config, and GitOps
      link: /user-guide/cd-declarative-gitops
    - title: Microservices API Gateways
      link: /about/microservices-api-gateways
    - title: Rate Limiting Concepts
      link: /user-guide/rate-limiting
    - title: Self-Service Routing and Deployment Control
      link: /concepts/developers
    - title: Safely Testing in Production
      link: /docs/dev-guide/test-in-prod
    - title: OAuth & OIDC Overview
      link: /concepts/auth-overview
    - title: Why Ambassador Uses Envoy Proxy (External Link)
      link: https://blog.getambassador.io/envoy-vs-nginx-vs-haproxy-why-the-open-source-ambassador-api-gateway-chose-envoy-23826aed79ef

- title: Guides
  link: /docs/guides/
  items:
    - title: Build
      items:
      - title: Use gRPC with Ambassador
        link: /user-guide/grpc
      - title: Use WebSockets with Ambassador
        link: /user-guide/websockets-ambassador
      - title: Integration Testing with Service Preview
        link: /docs/dev-guide/service-preview
      - title: Adding a Custom Filter for Routing
        link: /docs/guides/filter-dev-guide
    - title: Secure
      link: /user-guide/security
      items:
      - title: Enabling Transport Level Security (TLS)
        link: /user-guide/tls-termination
      - title: Server Name Indication (SNI)
        link: /user-guide/sni
      - title: cert-manager with Ambassador
        link: /user-guide/cert-manager
      - title: Basic Authentication
        link: /user-guide/auth-tutorial
      - title: Single Sign-On with OAuth & OIDC
        link: /user-guide/oauth-oidc-auth
      - title: Basic Rate Limiting
        link: /user-guide/rate-limiting-tutorial
      - title: Advanced Rate Limiting
        link: /user-guide/advanced-rate-limiting
    - title: Release
      items:
      - title: Consul and Ambassador
        link: /user-guide/consul
      - title: Distributed Tracing
        link: /user-guide/tracing-tutorial
      - title: Implementing GitOps with Ambassador
        link: /user-guide/gitops-ambassador
      - title: Istio and Ambassador
        link: /user-guide/with-istio
      - title: Testing in Production with Canary Releases
        link: /docs/dev-guide/canary-release-concepts

- title: Reference
  collapsable: false
  items:
    - title: Configuring Ambassador
      link: /reference/configuration
      items:
        - title: Global Configuration
          link: /reference/modules
          items:
            - title: Ambassador Core Configuration
              link: /reference/core/ambassador
            - title: Gzip compression
              link: /reference/gzip
            - title: Load Balancing Configuration
              link: /reference/core/load-balancer
            - title: Service Discovery Configuration
              link: /reference/core/resolvers
            - title: TLS Configuration
              link: /reference/core/tls
        - title: Configuring Services
          link: /reference/mappings
          items:
            - title: Canary Releases
              link: /reference/canary
            - title: Circuit Breakers
              link: /reference/circuit-breakers
            - title: Cross Origin Resource Sharing
              link: /reference/cors
            - title: Header-based routing
              link: /reference/headers
            - title: Host Header
              link: /reference/host
            - title: Prefix Regex
              link: /reference/prefix_regex
            - title: Rate Limits
              link: /reference/rate-limits
            - title: Redirects
              link: /reference/redirects
            - title: Remove Request Headers
              link: /reference/remove_request_headers
            - title: Remove Response Headers
              link: /reference/remove_response_headers
            - title: Request Headers
              link: /reference/add_request_headers
            - title: Response Headers
              link: /reference/add_response_headers
            - title: Retries
              link: /reference/retries
            - title: Rewrites
              link: /reference/rewrites
            - title: Routing TCP Connections
              link: /reference/tcpmappings
            - title: Timeouts
              link: /reference/timeouts
            - title: Traffic Shadowing
              link: /reference/shadowing
        - title: Plugins
          link: /reference/services/services
          items:
            - title: Authentication
              link: /reference/services/auth-service
            - title: Access Control
              link: /reference/services/access-control
            - title: Rate Limiting
              link: /reference/services/rate-limit-service
            - title: Tracing
              link: /reference/services/tracing-service
        - title: IDP Support
          items:
            - title: Auth0
              link: /reference/idp-support/auth0
<<<<<<< HEAD
            - title: Azure AD
              link: /reference/idp-support/azure
=======
            - title: Google
              link: /reference/idp-support/google
>>>>>>> 61c8bfdb
            - title: Keycloak
              link: /reference/idp-support/keycloak
            - title: Okta
              link: /reference/idp-support/okta
            - title: User Account and Authentication (UAA)
              link: /reference/idp-support/uaa
        - title: Pro
          items:
            - title: Environment
              link: /reference/pro/environment
            - title: Authentication
              link: /reference/pro/authentication
        - title: Custom Resource Definitions
          link: /reference/core/crds
        - title: Filters
          link: /reference/filter-reference
    - title: Running Ambassador
      link: /reference/running
      items:
        - title: Diagnostics
          link: /reference/diagnostics
        - title: Ambassador with AWS
          link: /reference/ambassador-with-aws
        - title: Debugging Ambassador
          link: /reference/debugging
    - title: Upgrading Ambassador
      link: /reference/upgrading
    - title: Statistics and Monitoring
      link: /reference/statistics

- title: Contributors
  items:
    - title: Building Ambassador (GitHub)
      link: https://github.com/datawire/ambassador/blob/master/BUILDING.md
    - title: Changelog (GitHub)
      link: https://github.com/datawire/ambassador/blob/master/CHANGELOG.md

- title: Need Help?
  items:
    - title: Support
      link: /about/support
    - title: Ask on Slack
      link: https://d6e.co/slack
    - title: File a GitHub Issue
      link: https://github.com/datawire/ambassador/issues/new
    - title: Visit Datawire.io
      link: https://www.datawire.io<|MERGE_RESOLUTION|>--- conflicted
+++ resolved
@@ -168,13 +168,10 @@
           items:
             - title: Auth0
               link: /reference/idp-support/auth0
-<<<<<<< HEAD
             - title: Azure AD
               link: /reference/idp-support/azure
-=======
             - title: Google
               link: /reference/idp-support/google
->>>>>>> 61c8bfdb
             - title: Keycloak
               link: /reference/idp-support/keycloak
             - title: Okta
