# Developer Portal

## Rendering API Documentation

<<<<<<< HEAD
The Dev Portal will automatically discover all services known by the Ambassador Edge Stack (i.e., have a valid `Mapping`). For each `prefix` in a `Mapping`, the Dev Portal will attempt to fetch a Swagger or OpenAPI specification from `$PREFIX/.ambassador-internal/openapi-docs/`. You will need to update your microservice to return a Swagger or OAPI document at this URL.
=======
The Dev Portal will automatically discover all services known by Ambassador (i.e., have a valid `Mapping`). For each `prefix` in a `Mapping`, the Dev Portal will attempt to fetch a Swagger or OpenAPI specification from `$PREFIX/.ambassador-internal/openapi-docs`. You will need to update your microservice to return a Swagger or OAPI document at this URL.
>>>>>>> 0bf90da7

### `/docs/`

Rendered API documentation is published at the `/docs/` URL by default. In a subsequent release, support will be added for publish at alternative URLs.

### `.ambassador-internal`

By default, `.ambassador-internal` is not publicly exposed by the Ambassador Edge Stack. This is controlled by a special `FilterPolicy` called `ambassador-internal-access-control`.

 Note that these URLs are not publicly exposed by the Ambassador Edge Stack, and are internal-only.

## Dev Portal configuration

The Dev Portal supports configuring the following environment variables for configuration:

| Setting                          |   Description       |
| -------------------------------- | ------------------- |
| AMBASSADOR_URL                   | External URL of Ambassador Edge Stack; include the protocol (e.g., `https://`) |
| DEVPORTAL_CONTENT_URL            | URL to the repository hosting the content for the Portal |
| POLL_EVERY_SECS                  | Interval for polling OpenAPI docs; default 60 seconds |
| DEVPORTAL_CONTENT_DIR            | Defaults to `/` |
| DEVPORTAL_CONTENT_BRANCH         | Defaults to `master` |

## Styling the Dev Portal

The look and feel of the Dev Portal can be fully customized for your particular organization. In addition, additional content on your API documentation (e.g., best practices, usage tips, etc.) can be easily added.

The default Dev Portal styles are hosted in [GitHub](https://github.com/datawire/devportal-content.git). To use your own styling, clone or copy the repository, and update the `DEVPORTAL_CONTENT_URL` environment variable to point to the repository. If you wish to use a private GitHub repository, create a [personal access token](https://help.github.com/en/articles/creating-a-personal-access-token-for-the-command-line) and include the PAT in the `DEVPORTAL_CONTENT_URL` variable following the example below:

```
https://9cb034008ddfs819da268d9z13b7ecd26@github.com/datawire/private-devportal-repo
```

### Iterating on Dev Portal styling and content

Check out a local copy of your content repo (see `DEVPORTAL_CONTENT_URL` above) and from within run the following docker image:

```
docker run -it --rm --volume $PWD:/content --publish 8877:8877 quay.io/datawire/ambassador_pro:local-devportal-$aproVersion$
```

and open `http://localhost:8877` in your browser. Any changes made locally to devportal content will be reflected immediately on page refresh

## Customizing the Dev Portal URL prefix

Default Dev Portal prefix is `/docs/`. To change the prefix, edit the `ambassador` Mapping CRD named `ambassador-devportal`. Change the `prefix` to your desired prefix (for example `/documentation/`) and change the `rewrite` to `/docs/`

Note: Dev portal uses another mapping named `ambassador-devportal-api` which, for now should not be changed. This restriction will be removed in a future release.<|MERGE_RESOLUTION|>--- conflicted
+++ resolved
@@ -2,11 +2,7 @@
 
 ## Rendering API Documentation
 
-<<<<<<< HEAD
-The Dev Portal will automatically discover all services known by the Ambassador Edge Stack (i.e., have a valid `Mapping`). For each `prefix` in a `Mapping`, the Dev Portal will attempt to fetch a Swagger or OpenAPI specification from `$PREFIX/.ambassador-internal/openapi-docs/`. You will need to update your microservice to return a Swagger or OAPI document at this URL.
-=======
-The Dev Portal will automatically discover all services known by Ambassador (i.e., have a valid `Mapping`). For each `prefix` in a `Mapping`, the Dev Portal will attempt to fetch a Swagger or OpenAPI specification from `$PREFIX/.ambassador-internal/openapi-docs`. You will need to update your microservice to return a Swagger or OAPI document at this URL.
->>>>>>> 0bf90da7
+The Dev Portal will automatically discover all services known by the Ambassador Edge Stack (i.e., have a valid `Mapping`). For each `prefix` in a `Mapping`, the Dev Portal will attempt to fetch a Swagger or OpenAPI specification from `$PREFIX/.ambassador-internal/openapi-docs`. You will need to update your microservice to return a Swagger or OAPI document at this URL.
 
 ### `/docs/`
 
