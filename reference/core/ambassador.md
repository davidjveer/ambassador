--- conflicted
+++ resolved
@@ -223,11 +223,7 @@
 
 ### gRPC HTTP/1.1 bridge (`enable_grpc_http11_bridge`)
 
-<<<<<<< HEAD
-Ambassador Edge Stack supports bridging HTTP/1.1 clients to backend gRPC servers. When an HTTP/1.1 connection is opened and the request content type is `application/grpc`, Ambassador Edge Stack will buffer the response and translate into gRPC requests. For more details on the translation process, see the [Envoy gRPC HTTP/1.1 bridge documentation](https://www.envoyproxy.io/docs/envoy/latest/configuration/http_filters/grpc_http1_bridge_filter.html). This setting can be enabled by setting `enable_grpc_http11_bridge: true`.
-=======
-Ambassador supports bridging HTTP/1.1 clients to backend gRPC servers. When an HTTP/1.1 connection is opened and the request content type is `application/grpc`, Ambassador will buffer the response and translate into gRPC requests. For more details on the translation process, see the [Envoy gRPC HTTP/1.1 bridge documentation](https://www.envoyproxy.io/docs/envoy/v1.11.2/configuration/http_filters/grpc_http1_bridge_filter.html). This setting can be enabled by setting `enable_grpc_http11_bridge: true`.
->>>>>>> 7e1a7b66
+Ambassador Edge Stack supports bridging HTTP/1.1 clients to backend gRPC servers. When an HTTP/1.1 connection is opened and the request content type is `application/grpc`, Ambassador Edge Stack will buffer the response and translate into gRPC requests. For more details on the translation process, see the [Envoy gRPC HTTP/1.1 bridge documentation](https://www.envoyproxy.io/docs/envoy/v1.11.2/configuration/http_filters/grpc_http1_bridge_filter.html). This setting can be enabled by setting `enable_grpc_http11_bridge: true`.
 
 ### gRPC-Web (`enable_grpc_web`)
 
@@ -259,13 +255,9 @@
 
 ### `use_remote_address`
 
-<<<<<<< HEAD
 <div style="border: thick solid red"> </div>
 
-In Ambassador 0.50 and later, the default value for `use_remote_address` to `true`. When set to `true`, Ambassador Edge Stack will append to the `X-Forwarded-For` header its IP address so upstream clients of Ambassador Edge Stack can get the full set of IP addresses that have propagated a request.  You may also need to set `externalTrafficPolicy: Local` on your `LoadBalancer` as well to propagate the original source IP address..  See the [Envoy documentation](https://www.envoyproxy.io/docs/envoy/latest/configuration/http_conn_man/headers.html) and the [Kubernetes documentation](https://kubernetes.io/docs/tasks/access-application-cluster/create-external-load-balancer/#preserving-the-client-source-ip) for more details.
-=======
-In Ambassador 0.50 and later, the default value for `use_remote_address` to `true`. When set to `true`, Ambassador will append to the `X-Forwarded-For` header its IP address so upstream clients of Ambassador can get the full set of IP addresses that have propagated a request.  You may also need to set `externalTrafficPolicy: Local` on your `LoadBalancer` as well to propagate the original source IP address..  See the [Envoy documentation](https://www.envoyproxy.io/docs/envoy/v1.11.2/configuration/http_conn_man/headers.html) and the [Kubernetes documentation](https://kubernetes.io/docs/tasks/access-application-cluster/create-external-load-balancer/#preserving-the-client-source-ip) for more details.
->>>>>>> 7e1a7b66
+In Ambassador 0.50 and later, the default value for `use_remote_address` to `true`. When set to `true`, Ambassador Edge Stack will append to the `X-Forwarded-For` header its IP address so upstream clients of Ambassador Edge Stack can get the full set of IP addresses that have propagated a request.  You may also need to set `externalTrafficPolicy: Local` on your `LoadBalancer` as well to propagate the original source IP address..  See the [Envoy documentation](https://www.envoyproxy.io/docs/envoy/v1.11.2/configuration/http_conn_man/headers.html) and the [Kubernetes documentation](https://kubernetes.io/docs/tasks/access-application-cluster/create-external-load-balancer/#preserving-the-client-source-ip) for more details.
 
 **Note well** that if you need to use `X-Forwarded-Proto`, you **must** set `use_remote_address` to `false`.
 
